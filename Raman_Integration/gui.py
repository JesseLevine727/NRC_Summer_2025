--- conflicted
+++ resolved
@@ -1,898 +1,874 @@
-import os
-import tkinter as tk
-from typing import List, Dict
-import pandas as pd
-import matplotlib.pyplot as plt
-import customtkinter as ctk
-import re
-from CTkMessagebox import CTkMessagebox
-from matplotlib.backends.backend_tkagg import FigureCanvasTkAgg, NavigationToolbar2Tk
-from math_utils import *
-
-
-class CustomNavigationToolbar(NavigationToolbar2Tk):
-    '''
-    Modified version that maintains navigation capabilities
-    while handling idle callbacks more carefully
-    '''
-    def __init__(self, canvas, parent):
-        super().__init__(canvas, parent)
-        # Clean up any idle callbacks
-        if hasattr(self, '_idle_id') and self._idle_id is not None:
-            try:
-                self.canvas._tkcanvas.after_cancel(self._idle_id)
-                self._idle_id = None
-            except Exception:
-                pass
-
-    def push_current(self):
-        """Override to ensure proper state management"""
-        try:
-            super().push_current()
-        except Exception:
-            self._nav_stack.clear()
-            try:
-                view = NavigationToolbar2Tk._get_view(self)
-                self._nav_stack.push(view)
-            except Exception:
-                pass
-
-    def disconnect(self):
-        """Disconnect all mpl event callbacks this toolbar created"""
-        fig = self.canvas.figure
-        for cid in [getattr(self, attr) for attr in dir(self) if attr.startswith('_id_')]:
-            try:
-                fig.canvas.mpl_disconnect(cid)
-            except Exception:
-                pass
-
-
-class ToolbarFrame(tk.Frame):
-    '''
-    Specialized frame for the toolbar that ensures proper rendering
-    in the CustomTkinter environment
-    '''
-    def __init__(self, parent):
-        # Using standard tkinter Frame instead of CTkFrame for better compatibility
-        super().__init__(parent, bg='white')
-
-#GUI fabrication
-class RamanApp(ctk.CTk):
-    '''
-    Main GUI class for Raman Spectra Integrator
-    This class creates the main window, sidebar, and content area for the application.
-    '''
-    def __init__(self):
-        super().__init__()
-        self.recursive_var = tk.BooleanVar(value=False)
-        self.tk.eval('proc bgerror {args} {}')
-        self.report_callback_exception = lambda exc, val, tb: None
-        self.title("Raman Spectra Integrator")
-        self.geometry("1450x850")
-        ctk.set_appearance_mode("light")
-        ctk.set_default_color_theme("blue")
-
-        self.coordinates = {}
-        self.range_labels = []
-        self.peak_labels = []
-        self.ranges: List[tuple] = []  # numeric ranges in input order
-        self.peaks_pos: List[float] = []  # peak positions in input order
-
-        #Folder or individual files
-        self.file_paths: List[str] = []
-        
-        # Store after callbacks for cleanup
-        self.after_ids = []
-        
-        # Track canvases and toolbars for cleanup
-        self.canvas = None
-        self.toolbar = None
-        self.toolbar_frame = None  # Add reference to toolbar frame
-        
-        # Store results and figures
-        self.results = {}
-        self.peaks = {}
-        self.peaks_raw = {}
-        self.figs = {}
-        self.current_file = None
-        self._orig_paths = {}
-
-        # DEFERRED COMPONENTS - Initialize as None
-        self.content_frame = None
-        self.results_frame = None
-        self.display_frame = None
-        self.areas_panel = None
-        self.plot_frame = None
-        self.file_label = None
-        self.file_container = None
-        self.file_buttons = []
-
-        self.ratios_entry = None
-        self.math_entry = None
-        self.peaks_entry = None
-
-        # Create minimal layout - just sidebar initially
-        self.create_minimal_layout()
-        
-        # Bind cleanup to window close
-        self.protocol("WM_DELETE_WINDOW", self._on_closing)
-
-    def create_minimal_layout(self):
-        """
-        Create only the essential UI components needed for initial interaction.
-        Heavy components (matplotlib, scrollable frames) are deferred.
-        """
-        # Configure columns/rows for resizing
-        self.grid_columnconfigure(1, weight=1)
-        self.grid_rowconfigure(0, weight=1)
-
-        # Create sidebar frame only
-        self.sidebar = ctk.CTkFrame(self, width=380)
-        self.sidebar.grid(row=0, column=0, padx=(10, 0), pady=10, sticky="nsew")
-        self.sidebar.grid_rowconfigure(15, weight=1)
-        self.sidebar.grid_propagate(False)  # Prevent sidebar from shrinking
-
-        # Create placeholder for content frame (will be built later)
-        self.content_placeholder = ctk.CTkLabel(
-            self, 
-            text="Click 'Run Analysis' or browse files to begin",
-            font=ctk.CTkFont(size=16)
-        )
-        self.content_placeholder.grid(row=0, column=1, padx=10, pady=10, sticky="nsew")
-
-        # Setup sidebar immediately (lightweight)
-        self.setup_sidebar()
-
-    def _ensure_content_frame(self):
-        """
-        Build the heavy content frame components only when first needed.
-        This includes the matplotlib-backed results area and scrollable components.
-        """
-        if self.content_frame is not None:
-            return  # Already built
-
-        # Remove placeholder
-        if hasattr(self, 'content_placeholder'):
-            self.content_placeholder.destroy()
-            del self.content_placeholder
-
-        # Create main content frame
-        self.content_frame = ctk.CTkFrame(self)
-        self.content_frame.grid(row=0, column=1, padx=10, pady=10, sticky="nsew")
-        self.content_frame.grid_rowconfigure(0, weight=1)
-        self.content_frame.grid_columnconfigure(0, weight=1)
-
-        # Now build the heavy content components
-        self.setup_content()
-
-    def _ensure_file_container(self):
-        """Build the file list container only when first needed."""
-        if self.file_container is not None:
-            return  # Already built
-
-        self.file_container = ctk.CTkScrollableFrame(self.sidebar)
-        self.file_container.grid(
-            row=15, column=0, padx=10, pady=(1, 0), sticky="nsew"
-        )
-
-    def _preview_selection(self):
-        """Populate results & plots for the selected folder/files with no ranges."""
-        reset_caches()
-        # Ensure content frame exists before proceeding
-        self._ensure_content_frame()
-        self._ensure_file_container()
-
-        # close any leftover figures from the last run/preview
-        for fig in self.figs.values():
-            plt.close(fig)
-
-        # clear out anything left over
-        self._cleanup_plots()
-        for btn in self.file_buttons:
-            btn.destroy()
-
-        self.file_buttons = []
-        self.results = {}
-        self.peaks = {}
-        self.figs = {}
-        self.current_file = None
-        self._orig_paths.clear()
-
-        # decide inputs exactly like in _run()
-        if self.file_paths:
-            inputs = list(self.file_paths)
-        else:
-            folder = self.folder_entry.get()
-            if not folder or not os.path.isdir(folder):
-                return
-            # MODIFIED: optionally recurse into sub-folders
-            if self.recursive_var.get():
-                inputs = []
-                for root, _, files in os.walk(folder):
-                    for f in files:
-                        if f.lower().endswith(('.txt', '.spc')):
-                            inputs.append(os.path.join(root, f))
-                inputs.sort()
-            else:
-                inputs = [
-                    os.path.join(folder, f)
-                    for f in sorted(os.listdir(folder))
-                    if f.lower().endswith(('.txt', '.spc'))
-                ]
-
-        # compute only the raw plot (empty ranges → just raw traces)
-        for p in inputs:
-            r, pk, pk_raw, f, c = compute_areas_and_figures_on_file(p, [], [])
-            self.results.update(r)
-            self.peaks.update(pk)
-            self.peaks_raw.update(pk_raw)
-            self.figs.update(f)
-            self.coordinates.update(c)
-
-            for fname in r.keys():
-                # 'results' was keyed by basename, so store its full path
-                self._orig_paths[fname] = p
-
-        # show them in the sidebar and auto-open the first one:
-        self._populate_file_list()
-        if self.file_buttons:
-            self.file_buttons[0].invoke()
-
-    def create_layout(self):
-        """
-        DEPRECATED: This method is replaced by create_minimal_layout and _ensure_content_frame.
-        Kept for compatibility but not used in optimized version.
-        """
-        pass
-
-    def setup_sidebar(self):
-        # Folder / file selection
-        folder_label = ctk.CTkLabel(self.sidebar, text="Spectra Input:")
-        folder_label.grid(row=0, column=0, padx=10, pady=(10,0), sticky="w")
-
-        folder_frame = ctk.CTkFrame(self.sidebar)
-        folder_frame.grid(row=1, column=0, padx=10, pady=(5,10), sticky="ew")
-        folder_frame.grid_columnconfigure((0,1,2), weight=1)
-
-        self.folder_entry = ctk.CTkEntry(folder_frame)
-        self.folder_entry.grid(row=0, column=0, padx=(0,5), sticky="ew")
-
-        ctk.CTkButton(
-            folder_frame, text="Browse Folder", command=self._browse_folder, width=80
-        ).grid(row=0, column=1, padx=5)
-        ctk.CTkButton(
-            folder_frame, text="Add Files", command=self._browse_files, width=80
-        ).grid(row=0, column=2)
-
-        # Ranges
-        ranges_label = ctk.CTkLabel(self.sidebar, text="Ranges (x_min, x_max; ...):")
-        ranges_label.grid(row=2, column=0, padx=10, pady=(15,0), sticky="w")
-        self.ranges_entry = ctk.CTkEntry(self.sidebar)
-        self.ranges_entry.grid(row=3, column=0, padx=10, sticky="ew")
-
-        peaks_label = ctk.CTkLabel(self.sidebar, text="Peaks (wavenumbers; ...):")
-        peaks_label.grid(row=4, column=0, padx=10, pady=(10,0), sticky="w")
-        self.peaks_entry = ctk.CTkEntry(self.sidebar)
-        self.peaks_entry.grid(row=5, column=0, padx=10, sticky="ew")
-
-        ratio_label = ctk.CTkLabel(self.sidebar, text="Ratios (e.g., 1/2;3/1):")
-        ratio_label.grid(row=6, column=0, padx=10, pady=(10,0), sticky="w")
-        self.ratios_entry = ctk.CTkEntry(self.sidebar)
-        self.ratios_entry.grid(row=7, column=0, padx=10, sticky="ew")
-
-        math_label = ctk.CTkLabel(self.sidebar, text="Spectral Math (e.g., 1/(2+3)):")
-        math_label.grid(row=8, column=0, padx=10, pady=(10,0), sticky="w")
-        self.math_entry = ctk.CTkEntry(self.sidebar)
-        self.math_entry.grid(row=9, column=0, padx=10, sticky="ew")
-
-        # Process sub-folders checkbox
-        self.recursive_cb = ctk.CTkCheckBox(
-            self.sidebar,
-            text="Process sub-folders",
-            variable=self.recursive_var
-        )
-        self.recursive_cb.grid(row=10, column=0, padx=10, pady=(5, 0), sticky="w")
-
-        # Run & Export buttons
-        ctk.CTkButton(
-            self.sidebar, text="Run Analysis", command=self._run
-        ).grid(row=11, column=0, padx=10, pady=(5, 2), sticky="ew")
-        ctk.CTkButton(
-            self.sidebar, text="Export to Excel", command=self._export_results
-        ).grid(row=12, column=0, padx=10, pady=(2, 2), sticky="ew")
-
-        # File list (lightweight components only)
-        ctk.CTkLabel(self.sidebar, text="Available Files:").grid(
-            row=13, column=0, padx=10, pady=(1, 0), sticky="w"
-        )
-        self.search_entry = ctk.CTkEntry(self.sidebar, placeholder_text="Search files...")
-        self.search_entry.grid(
-            row=14, column=0, padx=10, pady=(1, 0), sticky="ew"
-        )
-        self.search_entry.bind("<KeyRelease>", self._filter_files)
-
-        # NOTE: file_container is deferred and created in _ensure_file_container()
-    
-    def _browse_folder(self):
-        d = tk.filedialog.askdirectory()
-        if d:
-            self.file_paths = []
-            self.folder_entry.delete(0,'end')
-            self.folder_entry.insert(0, d)
-            self._preview_selection()
-
-    def _browse_files(self):
-        files = tk.filedialog.askopenfilenames(
-            filetypes=[("Spectra","*.txt *.spc")]
-        )
-        if files:
-            self.file_paths = list(files)
-            self.folder_entry.delete(0,'end')
-            self.folder_entry.insert(0, f"{len(files)} files selected")
-            self._preview_selection()
-
-    def _export_results(self):
-        """
-        Export integration results to Excel with detailed logging:
-        1) Rows generation: one row per spectrum (MAP) or file (single).
-        2) Pivot into wide form so each range is its own column.
-        3) Compute all pairwise range ratios and their inverses.
-        4) Drop Spectrum # if all values are 1.
-        5) Write Excel via explicit ExcelWriter; verify success.
-        """
-        if not self.results and not self.peaks:
-            return self._show_error("No results to export.")
-
-        # Ask user where to save
-        path = tk.filedialog.asksaveasfilename(
-            defaultextension=".xlsx",
-            filetypes=[("Excel", "*.xlsx")]
-        )
-        if not path:
-            return
-
-        # 1) Build rows
-        rows = []
-        for fname in sorted(set(self.results) | set(self.peaks) | set(self.peaks_raw)):
-            areas = self.results.get(fname, {})
-            peaks = self.peaks.get(fname, {})
-            peaks_raw = self.peaks_raw.get(fname, {})
-            coords     = self.coordinates.get(fname, [])
-            is_map     = len(coords) > 0
-<<<<<<< HEAD
-            multi_spec = any(
-                isinstance(v, list) and len(v) > 1
-                for v in list(areas.values()) + list(peaks.values()) + list(peaks_raw.values())
-            )
-
-            if multi_spec:
-                # MAP file: one row per spectrum
-                n = max(
-                    len(v)
-                    for v in list(areas.values()) + list(peaks.values()) + list(peaks_raw.values())
-                )
-=======
-            multi_spec = any(isinstance(v, list) and len(v) > 1 for v in list(areas.values()) + list(peaks.values()))
-
-            if multi_spec:
-                # MAP file: one row per spectrum
-                n = max(len(v) for v in list(areas.values()) + list(peaks.values()))
->>>>>>> 2033e663
-                coord_names = ["X_Coordinate", "Y_Coordinate", "Z_Coordinate"]
-                for idx in range(n):
-                    row: Dict[str, float] = {"Filename": fname, "Spectrum #": idx + 1}
-                    if is_map and idx < len(coords):
-                        for dim, cval in enumerate(coords[idx]):
-                            if dim < len(coord_names):
-                                row[coord_names[dim]] = cval
-                    for i, (label, r) in enumerate(zip(self.range_labels, self.ranges)):
-                        vals = areas.get(r, [])
-                        row[f"{label} (#{i+1})"] = float(vals[idx]) if idx < len(vals) else 0.0
-                    for i, (label, p) in enumerate(zip(self.peak_labels, self.peaks_pos)):
-                        vals = peaks.get(p, [])
-                        row[f"P{label} (#{i+1})"] = float(vals[idx]) if idx < len(vals) else 0.0
-<<<<<<< HEAD
-                        vals_raw = peaks_raw.get(p, [])
-                        row[f"P{label}-raw (#{i+1})"] = float(vals_raw[idx]) if idx < len(vals_raw) else 0.0
-=======
->>>>>>> 2033e663
-                    rows.append(row)
-            else:
-                row: Dict[str, float] = {"Filename": fname}
-                if coords:
-                    coord_names = ["X_Coordinate", "Y_Coordinate", "Z_Coordinate"]
-                    for dim, cval in enumerate(coords[0]):
-                        if dim < len(coord_names):
-                            row[coord_names[dim]] = cval
-                for i, (label, r) in enumerate(zip(self.range_labels, self.ranges)):
-                    vals = areas.get(r, [])
-                    val = vals[0] if vals else 0.0
-                    row[f"{label} (#{i+1})"] = float(val)
-                for i, (label, p) in enumerate(zip(self.peak_labels, self.peaks_pos)):
-                    vals = peaks.get(p, [])
-                    val = vals[0] if vals else 0.0
-                    row[f"P{label} (#{i+1})"] = float(val)
-<<<<<<< HEAD
-                    vals_raw = peaks_raw.get(p, [])
-                    val_raw = vals_raw[0] if vals_raw else 0.0
-                    row[f"P{label}-raw (#{i+1})"] = float(val_raw)
-                rows.append(row)
-
-        df = pd.DataFrame(rows)
-=======
-                rows.append(row)
-
-        df = pd.DataFrame(rows)
-        print("Built DataFrame for export, shape:", df.shape)
->>>>>>> 2033e663
-
-        coord_names = ["X_Coordinate", "Y_Coordinate", "Z_Coordinate"]
-        coord_cols  = [cn for cn in coord_names if cn in df.columns]
-        index_cols  = ["Filename"] + (["Spectrum #"] if "Spectrum #" in df.columns else []) + coord_cols
-
-        integration_cols = [f"{lab} (#{i+1})" for i, lab in enumerate(self.range_labels)]
-        peak_cols        = [f"P{lab} (#{i+1})" for i, lab in enumerate(self.peak_labels)]
-<<<<<<< HEAD
-        peak_raw_cols    = [f"P{lab}-raw (#{i+1})" for i, lab in enumerate(self.peak_labels)]
-        value_cols       = integration_cols + peak_cols + peak_raw_cols
-=======
-        value_cols       = integration_cols + peak_cols
->>>>>>> 2033e663
-
-        wide = df[index_cols + value_cols]
-
-        # 3) Custom ratios and spectral math
-        ratio_exprs = [r.strip() for r in (self.ratios_entry.get() or "").split(';') if r.strip()]
-        math_exprs  = [r.strip() for r in (self.math_entry.get() or "").split(';') if r.strip()]
-
-        from math_utils import evaluate_formulas
-        base_cols = value_cols
-
-        ratio_df = pd.DataFrame()
-        math_df  = pd.DataFrame()
-        label_map = {i + 1: col for i, col in enumerate(base_cols)}
-
-        if ratio_exprs:
-            ratio_vals = evaluate_formulas(wide, ratio_exprs, base_cols)
-            ratio_vals.columns = [re.sub(r"\b(\d+)\b", lambda m: label_map.get(int(m.group(1)), m.group(1)), c) for c in ratio_vals.columns]
-            ratio_df = pd.concat([wide[index_cols], ratio_vals], axis=1)
-
-        if math_exprs:
-            math_vals = evaluate_formulas(wide, math_exprs, base_cols)
-            math_vals.columns = [re.sub(r"\b(\d+)\b", lambda m: label_map.get(int(m.group(1)), m.group(1)), c) for c in math_vals.columns]
-            math_df = pd.concat([wide[index_cols], math_vals], axis=1)
-
-        integration_df = wide[index_cols + integration_cols]
-<<<<<<< HEAD
-        peak_df        = wide[index_cols + peak_cols + peak_raw_cols] if peak_cols else pd.DataFrame()
-=======
-        peak_df        = wide[index_cols + peak_cols] if peak_cols else pd.DataFrame()
->>>>>>> 2033e663
-
-        # 4) Drop redundant Spectrum #
-        if "Spectrum #" in integration_df.columns and integration_df["Spectrum #"].nunique() == 1:
-            integration_df.drop(columns="Spectrum #", inplace=True)
-            if not peak_df.empty:
-                peak_df.drop(columns="Spectrum #", inplace=True)
-            if not ratio_df.empty:
-                ratio_df.drop(columns="Spectrum #", inplace=True)
-            if not math_df.empty:
-                math_df.drop(columns="Spectrum #", inplace=True)
-<<<<<<< HEAD
-=======
-            print("Dropped Spectrum # column")
-
-        try:
-            from pandas import ExcelWriter
-            import os
->>>>>>> 2033e663
-
-        try:
-            from pandas import ExcelWriter
-
-            with ExcelWriter(path, engine="openpyxl") as writer:
-                integration_df.to_excel(writer, sheet_name="Integration", index=False)
-
-                if not peak_df.empty:
-                    peak_df.to_excel(writer, sheet_name="Peaks", index=False)
-
-                if not ratio_df.empty:
-                    ratio_df.to_excel(writer, sheet_name="Ratios", index=False)
-
-                if not math_df.empty:
-                    math_df.to_excel(writer, sheet_name="Spectral Math", index=False)
-
-            # verify & notify…
-            if not os.path.exists(path):
-                raise IOError(f"File not found at: {path}")
-            CTkMessagebox(title="Success", message=f"Saved to:\n{path}", icon="check")
-
-        except Exception as e:
-            self._show_error(f"Failed to save Excel:\n{e}")
-
-    def setup_content(self):
-        """
-        Setup the content area for displaying results and plots.
-        This is now called only when first needed (deferred initialization).
-        """
-        # --- results_frame & header ---
-        self.results_frame = ctk.CTkFrame(self.content_frame)
-        self.results_frame.grid(row=0, column=0, sticky="nsew", padx=10, pady=10)
-        self.results_frame.grid_columnconfigure(0, weight=1)
-        self.results_frame.grid_rowconfigure(1, weight=1)
-
-        self.file_label = ctk.CTkLabel(
-            self.results_frame,
-            text="No file selected",
-            font=ctk.CTkFont(size=16, weight="bold")
-        )
-        self.file_label.grid(row=0, column=0, padx=10, pady=10, sticky="w")
-
-        # --- main display frame ---
-        self.display_frame = ctk.CTkFrame(self.results_frame)
-        self.display_frame.grid(row=1, column=0, sticky="nsew", padx=10, pady=(0,10))
-        self.display_frame.grid_columnconfigure(1, weight=1)
-        self.display_frame.grid_rowconfigure(0, weight=1)
-
-        # 1) container for scrollable results
-        container = ctk.CTkFrame(self.display_frame)
-        container.grid(row=0, column=0, sticky="nsew", padx=(10,0), pady=10)
-        container.grid_rowconfigure(0, weight=1)
-        container.grid_columnconfigure(0, weight=1)
-
-        # 2) canvas + scrollbars
-        canvas = tk.Canvas(container, highlightthickness=0)
-        canvas.grid(row=0, column=0, sticky="nsew")
-
-        vbar = ctk.CTkScrollbar(container, orientation="vertical", command=canvas.yview)
-        vbar.grid(row=0, column=1, sticky="ns")
-        hbar = ctk.CTkScrollbar(container, orientation="horizontal", command=canvas.xview)
-        hbar.grid(row=1, column=0, sticky="ew")
-
-        canvas.configure(yscrollcommand=vbar.set, xscrollcommand=hbar.set)
-
-        # 3) the actual frame in which you .pack() your result‐rows
-        self.areas_panel = ctk.CTkFrame(canvas)
-        canvas.create_window((0,0), window=self.areas_panel, anchor="nw")
-
-        # 4) update scrollregion whenever content changes
-        self.areas_panel.bind(
-            "<Configure>",
-            lambda e: canvas.configure(scrollregion=canvas.bbox("all"))
-        )
-
-        # title
-        areas_title = ctk.CTkLabel(
-            self.areas_panel,
-            text="Integration Results",
-            font=ctk.CTkFont(weight="bold")
-        )
-        areas_title.pack(anchor="w", padx=10, pady=10)
-
-        # 5) plot frame
-        self.plot_frame = ctk.CTkFrame(self.display_frame)
-        self.plot_frame.grid(row=0, column=1, sticky="nsew", padx=10, pady=10)
-        self.plot_frame.grid_columnconfigure(0, weight=1)
-        self.plot_frame.grid_rowconfigure(0, weight=1)
-
-    def _browse(self):
-        '''
-        Opens a directory selection and updates the folder entry field with the selected path
-        '''
-        d = tk.filedialog.askdirectory()
-        if d:
-            self.folder_entry.delete(0, 'end')
-            self.folder_entry.insert(0, d)
-
-    def _run(self):
-        # Ensure content frame exists before proceeding
-        reset_caches()
-        self._ensure_content_frame()
-        self._ensure_file_container()
-
-        # close any leftover figures from the last run
-        for fig in self.figs.values():
-            plt.close(fig)
-
-        # cleanup
-        self._cleanup_plots()
-        for btn in self.file_buttons:
-            btn.destroy()
-        self.file_buttons = []
-        self.results = {}
-        self.peaks = {}
-        self.peaks_raw = {}
-        self.figs = {}
-        self.current_file = None
-        self._orig_paths.clear()
-        self.ranges = []
-        self.peaks_pos = []
-
-        # parse ranges
-        raw = self.ranges_entry.get()
-        try:
-            rngs = [tuple(map(float, p.split(','))) for p in raw.split(';') if p]
-        except Exception:
-            return self._show_error("Invalid range format.")
-
-        raw_peaks = self.peaks_entry.get()
-        try:
-            peak_positions = [float(p.strip()) for p in raw_peaks.replace(',', ';').split(';') if p.strip()]
-        except Exception:
-            return self._show_error("Invalid peak format.")
-
-        self.ranges = rngs
-        self.peaks_pos = peak_positions
-        self.range_labels = [f"{int(r[0])}–{int(r[1])}" for r in rngs]
-        self.peak_labels = [f"{int(p)}" for p in peak_positions]
-
-        # figure out what the user picked
-        if self.file_paths:
-            inputs = list(self.file_paths)
-        else:
-            folder = self.folder_entry.get()
-            if not folder or not os.path.isdir(folder):
-                return self._show_error("Please select a valid folder or files.")
-            # MODIFIED: optionally recurse into sub-folders
-            if self.recursive_var.get():
-                inputs = []
-                for root, _, files in os.walk(folder):
-                    for f in files:
-                        if f.lower().endswith(('.txt', '.spc')):
-                            inputs.append(os.path.join(root, f))
-                inputs.sort()
-            else:
-                inputs = [
-                    os.path.join(folder, f)
-                    for f in sorted(os.listdir(folder))
-                    if f.lower().endswith(('.txt', '.spc'))
-                ]
-
-        if not inputs:
-            return self._show_error("No spectra found to process.")
-
-        self.file_label.configure(text="Processing… please wait.")
-        self.update_idletasks()
-
-        # now process each *file* by calling a helper that works on a single path
-        for p in inputs:
-            # compute_areas_and_figures expects a FOLDER; for a single file
-            # we can just wrap it in a one-file "folder" simulator:
-            results, peaks, peaks_raw, figs, coords = compute_areas_and_figures_on_file(p, rngs, peak_positions)
-            self.results.update(results)
-            self.peaks.update(peaks)
-            self.peaks_raw.update(peaks_raw)
-            self.figs.update(figs)
-            self.coordinates.update(coords)
-
-            for fname in set(results.keys()) | set(peaks.keys()) | set(peaks_raw.keys()):
-                # 'results' was keyed by basename, so store its full path
-                self._orig_paths[fname] = p
-
-        # done
-        self.file_label.configure(text="No file selected")
-        self._populate_file_list()
-        if self.file_buttons:
-            self.file_buttons[0].invoke()
-
-    def _filter_files(self, event=None):
-        # Only filter if file_container exists
-        if self.file_container is None:
-            return
-            
-        search_text = self.search_entry.get().lower()
-        
-        # Hide/show buttons based on search
-        for btn in self.file_buttons:
-            # Get display name (without .txt extension)
-            display_name = btn.cget("text").lower()
-            
-            if search_text in display_name:
-                btn.grid()
-            else:
-                btn.grid_remove()
-
-    def _populate_file_list(self):
-        '''
-        Create one button per spectrum file in the scrollable sidebar.
-        Ensure file_container exists before populating.
-        '''
-        # Ensure file container is built
-        self._ensure_file_container()
-        
-        # Create buttons for each file
-        for i, filename in enumerate(sorted(self.results.keys())):
-            # Remove .txt extension for display
-            display_name = filename[:-4] if filename.lower().endswith('.txt') else filename
-            
-            btn = ctk.CTkButton(
-                self.file_container, 
-                text=display_name,
-                anchor="w",
-                height=30,
-                corner_radius=4,
-                fg_color="transparent",
-                text_color=("black", "white"),
-                hover_color=("gray75", "gray25"),
-                command=lambda f=filename: self._display_file(f)
-            )
-            # Store the original filename as an attribute for later reference
-            btn.original_filename = filename
-            
-            btn.grid(row=i, column=0, padx=5, pady=2, sticky="ew")
-            self.file_buttons.append(btn)
-
-    def _display_file(self, filename):
-        """
-        Display the selected file's results and plot.
-        Updates the areas panel and plot frame with the results for the selected file.
-        """
-        # Ensure content frame exists
-        self._ensure_content_frame()
-        
-        # 1) Clear previous plot and areas
-        self._cleanup_plots()
-        for child in self.areas_panel.winfo_children()[1:]:
-            child.destroy()
-
-        # 2) Update selection state
-        self.current_file = filename
-        display_name = filename.rsplit('.',1)[0]
-        self.file_label.configure(text=display_name)
-        for btn in self.file_buttons:
-            btn.configure(fg_color=("gray75","gray30") if btn.original_filename==filename else "transparent")
-
-        # 3) Populate areas panel
-        for (xmin, xmax), area in self.results.get(filename, {}).items():
-            row = ctk.CTkFrame(self.areas_panel)
-            row.pack(fill="x", padx=10, pady=5)
-
-            lbl = ctk.CTkLabel(row, text=f"{int(xmin)}–{int(xmax)}:", font=ctk.CTkFont(weight="bold"))
-            lbl.pack(side="left")
-
-            if isinstance(area, list):
-                txt = ", ".join(f"{a:.1f}" for a in area)
-            else:
-                txt = f"{area:.1f}"
-            val = ctk.CTkLabel(row, text=txt, wraplength=200)
-            val.pack(side="left", padx=(5,0))
-
-        # Peak results section
-        if self.peaks.get(filename):
-            title = ctk.CTkLabel(self.areas_panel, text="Peak Results", font=ctk.CTkFont(weight="bold"))
-            title.pack(anchor="w", padx=10, pady=(10,0))
-            for center, val in self.peaks[filename].items():
-                row = ctk.CTkFrame(self.areas_panel)
-                row.pack(fill="x", padx=10, pady=5)
-                lbl = ctk.CTkLabel(row, text=f"{int(center)}:", font=ctk.CTkFont(weight="bold"))
-                lbl.pack(side="left")
-                if isinstance(val, list):
-                    txt = ", ".join(f"{v:.1f}" for v in val)
-                else:
-                    txt = f"{val:.1f}"
-                ctk.CTkLabel(row, text=txt, wraplength=200).pack(side="left", padx=(5,0))
-
-        # 4) Create plot frame and canvas
-        fig = self.figs[filename]
-        
-        # IMPORTANT: Create a fresh canvas each time to avoid state conflicts
-        self.canvas = FigureCanvasTkAgg(fig, master=self.plot_frame)
-        self.canvas.draw()
-        widget = self.canvas.get_tk_widget()
-        widget.grid(row=0, column=0, sticky="nsew")
-
-        # 5) Create a standard tkinter Frame for the toolbar
-        self.toolbar_frame = ToolbarFrame(self.plot_frame)
-        self.toolbar_frame.grid(row=1, column=0, sticky="ew")
-        
-        # 6) Create a fresh toolbar instance to reset navigation state
-        self.toolbar = CustomNavigationToolbar(self.canvas, self.toolbar_frame)
-        self.toolbar.update()
-        
-        # Configure toolbar to ensure buttons are visible
-        self.toolbar.config(background='white')
-        for button in self.toolbar.winfo_children():
-            if isinstance(button, tk.Button):
-                button.config(background='white')
-        
-        # 7) Force matplotlib to reset the view to fit all data
-        # This ensures the zoom starts from a clean state
-        for ax in fig.get_axes():
-            ax.autoscale(enable=True)
-            ax.relim()
-            ax.autoscale_view()
-        
-        # Redraw the canvas after resetting the view
-        self.canvas.draw_idle()
-        
-        # 8) Ensure plot_frame expands
-        self.plot_frame.grid_rowconfigure(0, weight=1)
-        self.plot_frame.grid_columnconfigure(0, weight=1)
-
-    def _show_error(self, message):
-        """Show error message dialog"""
-        CTkMessagebox(title="Error", message=message, icon="cancel")
-
-    def _cleanup_plots(self):
-        """Clean up matplotlib canvas, callbacks, and toolbar from the plot_frame."""
-        # 1) Disconnect and destroy toolbar
-        if self.toolbar:
-            try:
-                self.toolbar.disconnect()
-            except Exception:
-                pass
-            self.toolbar.destroy()
-            self.toolbar = None
-        if self.toolbar_frame:
-            self.toolbar_frame.destroy()
-            self.toolbar_frame = None
-
-        # 2) Clean up canvas and its callbacks
-        if self.canvas:
-            fig = self.canvas.figure
-            widget = self.canvas.get_tk_widget()
-
-            # disconnect all matplotlib callbacks on this canvas
-            try:
-                for event_name, cbmap in self.canvas.callbacks.callbacks.items():
-                    for cid in list(cbmap):
-                        try:
-                            self.canvas.mpl_disconnect(cid)
-                        except Exception:
-                            pass
-            except Exception:
-                pass
-
-            # close the figure
-            try:
-                plt.close(fig)
-            except Exception:
-                pass
-
-            # destroy the widget
-            try:
-                widget.destroy()
-            except Exception:
-                pass
-
-            self.canvas = None
-
-    def _cleanup_after_callbacks(self):
-        """Cancel all scheduled 'after' callbacks"""
-        # Cancel our own after callbacks
-        for after_id in self.after_ids:
-            self.after_cancel(after_id)
-        
-        # Handle customtkinter's internal after callbacks
-        # This is a workaround since we can't directly access all of them
-        if hasattr(ctk, '_after_callbacks'):
-            for after_id in ctk._after_callbacks:
-                try:
-                    self.after_cancel(after_id)
-                except Exception:
-                    pass
-                    
-        # Clean matplotlib's pending callbacks
-        fig_manager = plt._pylab_helpers.Gcf.get_all_fig_managers()
-        for manager in fig_manager:
-            if hasattr(manager, 'canvas') and hasattr(manager.canvas, '_tkcanvas'):
-                ids = manager.canvas._tkcanvas.tk.call('after', 'info')
-                for after_id in str(ids).split():
-                    try:
-                        manager.canvas._tkcanvas.after_cancel(after_id)
-                    except Exception:
-                        pass
-
-    def _on_closing(self):
-        """Handle cleanup when window is closed"""
-        # Clean up plots
-        self._cleanup_plots()
-        
-        # Clean up after callbacks
-        self._cleanup_after_callbacks()
-        
-        # Close all remaining matplotlib figures
-        plt.close('all')
-        
-        # Destroy the window
+import os
+import tkinter as tk
+from typing import List, Dict
+import pandas as pd
+import matplotlib.pyplot as plt
+import customtkinter as ctk
+import re
+from CTkMessagebox import CTkMessagebox
+from matplotlib.backends.backend_tkagg import FigureCanvasTkAgg, NavigationToolbar2Tk
+from math_utils import *
+
+
+class CustomNavigationToolbar(NavigationToolbar2Tk):
+    '''
+    Modified version that maintains navigation capabilities
+    while handling idle callbacks more carefully
+    '''
+    def __init__(self, canvas, parent):
+        super().__init__(canvas, parent)
+        # Clean up any idle callbacks
+        if hasattr(self, '_idle_id') and self._idle_id is not None:
+            try:
+                self.canvas._tkcanvas.after_cancel(self._idle_id)
+                self._idle_id = None
+            except Exception:
+                pass
+
+    def push_current(self):
+        """Override to ensure proper state management"""
+        try:
+            super().push_current()
+        except Exception:
+            self._nav_stack.clear()
+            try:
+                view = NavigationToolbar2Tk._get_view(self)
+                self._nav_stack.push(view)
+            except Exception:
+                pass
+
+    def disconnect(self):
+        """Disconnect all mpl event callbacks this toolbar created"""
+        fig = self.canvas.figure
+        for cid in [getattr(self, attr) for attr in dir(self) if attr.startswith('_id_')]:
+            try:
+                fig.canvas.mpl_disconnect(cid)
+            except Exception:
+                pass
+
+
+class ToolbarFrame(tk.Frame):
+    '''
+    Specialized frame for the toolbar that ensures proper rendering
+    in the CustomTkinter environment
+    '''
+    def __init__(self, parent):
+        # Using standard tkinter Frame instead of CTkFrame for better compatibility
+        super().__init__(parent, bg='white')
+
+#GUI fabrication
+class RamanApp(ctk.CTk):
+    '''
+    Main GUI class for Raman Spectra Integrator
+    This class creates the main window, sidebar, and content area for the application.
+    '''
+    def __init__(self):
+        super().__init__()
+        self.recursive_var = tk.BooleanVar(value=False)
+        self.tk.eval('proc bgerror {args} {}')
+        self.report_callback_exception = lambda exc, val, tb: None
+        self.title("Raman Spectra Integrator")
+        self.geometry("1450x850")
+        ctk.set_appearance_mode("light")
+        ctk.set_default_color_theme("blue")
+
+        self.coordinates = {}
+        self.range_labels = []
+        self.peak_labels = []
+        self.ranges: List[tuple] = []  # numeric ranges in input order
+        self.peaks_pos: List[float] = []  # peak positions in input order
+
+        #Folder or individual files
+        self.file_paths: List[str] = []
+        
+        # Store after callbacks for cleanup
+        self.after_ids = []
+        
+        # Track canvases and toolbars for cleanup
+        self.canvas = None
+        self.toolbar = None
+        self.toolbar_frame = None  # Add reference to toolbar frame
+        
+        # Store results and figures
+        self.results = {}
+        self.peaks = {}
+        self.peaks_raw = {}
+        self.figs = {}
+        self.current_file = None
+        self._orig_paths = {}
+
+        # DEFERRED COMPONENTS - Initialize as None
+        self.content_frame = None
+        self.results_frame = None
+        self.display_frame = None
+        self.areas_panel = None
+        self.plot_frame = None
+        self.file_label = None
+        self.file_container = None
+        self.file_buttons = []
+
+        self.ratios_entry = None
+        self.math_entry = None
+        self.peaks_entry = None
+
+        # Create minimal layout - just sidebar initially
+        self.create_minimal_layout()
+        
+        # Bind cleanup to window close
+        self.protocol("WM_DELETE_WINDOW", self._on_closing)
+
+    def create_minimal_layout(self):
+        """
+        Create only the essential UI components needed for initial interaction.
+        Heavy components (matplotlib, scrollable frames) are deferred.
+        """
+        # Configure columns/rows for resizing
+        self.grid_columnconfigure(1, weight=1)
+        self.grid_rowconfigure(0, weight=1)
+
+        # Create sidebar frame only
+        self.sidebar = ctk.CTkFrame(self, width=380)
+        self.sidebar.grid(row=0, column=0, padx=(10, 0), pady=10, sticky="nsew")
+        self.sidebar.grid_rowconfigure(15, weight=1)
+        self.sidebar.grid_propagate(False)  # Prevent sidebar from shrinking
+
+        # Create placeholder for content frame (will be built later)
+        self.content_placeholder = ctk.CTkLabel(
+            self, 
+            text="Click 'Run Analysis' or browse files to begin",
+            font=ctk.CTkFont(size=16)
+        )
+        self.content_placeholder.grid(row=0, column=1, padx=10, pady=10, sticky="nsew")
+
+        # Setup sidebar immediately (lightweight)
+        self.setup_sidebar()
+
+    def _ensure_content_frame(self):
+        """
+        Build the heavy content frame components only when first needed.
+        This includes the matplotlib-backed results area and scrollable components.
+        """
+        if self.content_frame is not None:
+            return  # Already built
+
+        # Remove placeholder
+        if hasattr(self, 'content_placeholder'):
+            self.content_placeholder.destroy()
+            del self.content_placeholder
+
+        # Create main content frame
+        self.content_frame = ctk.CTkFrame(self)
+        self.content_frame.grid(row=0, column=1, padx=10, pady=10, sticky="nsew")
+        self.content_frame.grid_rowconfigure(0, weight=1)
+        self.content_frame.grid_columnconfigure(0, weight=1)
+
+        # Now build the heavy content components
+        self.setup_content()
+
+    def _ensure_file_container(self):
+        """Build the file list container only when first needed."""
+        if self.file_container is not None:
+            return  # Already built
+
+        self.file_container = ctk.CTkScrollableFrame(self.sidebar)
+        self.file_container.grid(
+            row=15, column=0, padx=10, pady=(1, 0), sticky="nsew"
+        )
+
+    def _preview_selection(self):
+        """Populate results & plots for the selected folder/files with no ranges."""
+        reset_caches()
+        # Ensure content frame exists before proceeding
+        self._ensure_content_frame()
+        self._ensure_file_container()
+
+        # close any leftover figures from the last run/preview
+        for fig in self.figs.values():
+            plt.close(fig)
+
+        # clear out anything left over
+        self._cleanup_plots()
+        for btn in self.file_buttons:
+            btn.destroy()
+
+        self.file_buttons = []
+        self.results = {}
+        self.peaks = {}
+        self.figs = {}
+        self.current_file = None
+        self._orig_paths.clear()
+
+        # decide inputs exactly like in _run()
+        if self.file_paths:
+            inputs = list(self.file_paths)
+        else:
+            folder = self.folder_entry.get()
+            if not folder or not os.path.isdir(folder):
+                return
+            # MODIFIED: optionally recurse into sub-folders
+            if self.recursive_var.get():
+                inputs = []
+                for root, _, files in os.walk(folder):
+                    for f in files:
+                        if f.lower().endswith(('.txt', '.spc')):
+                            inputs.append(os.path.join(root, f))
+                inputs.sort()
+            else:
+                inputs = [
+                    os.path.join(folder, f)
+                    for f in sorted(os.listdir(folder))
+                    if f.lower().endswith(('.txt', '.spc'))
+                ]
+
+        # compute only the raw plot (empty ranges → just raw traces)
+        for p in inputs:
+            r, pk, pk_raw, f, c = compute_areas_and_figures_on_file(p, [], [])
+            self.results.update(r)
+            self.peaks.update(pk)
+            self.peaks_raw.update(pk_raw)
+            self.figs.update(f)
+            self.coordinates.update(c)
+
+            for fname in r.keys():
+                # 'results' was keyed by basename, so store its full path
+                self._orig_paths[fname] = p
+
+        # show them in the sidebar and auto-open the first one:
+        self._populate_file_list()
+        if self.file_buttons:
+            self.file_buttons[0].invoke()
+
+    def create_layout(self):
+        """
+        DEPRECATED: This method is replaced by create_minimal_layout and _ensure_content_frame.
+        Kept for compatibility but not used in optimized version.
+        """
+        pass
+
+    def setup_sidebar(self):
+        # Folder / file selection
+        folder_label = ctk.CTkLabel(self.sidebar, text="Spectra Input:")
+        folder_label.grid(row=0, column=0, padx=10, pady=(10,0), sticky="w")
+
+        folder_frame = ctk.CTkFrame(self.sidebar)
+        folder_frame.grid(row=1, column=0, padx=10, pady=(5,10), sticky="ew")
+        folder_frame.grid_columnconfigure((0,1,2), weight=1)
+
+        self.folder_entry = ctk.CTkEntry(folder_frame)
+        self.folder_entry.grid(row=0, column=0, padx=(0,5), sticky="ew")
+
+        ctk.CTkButton(
+            folder_frame, text="Browse Folder", command=self._browse_folder, width=80
+        ).grid(row=0, column=1, padx=5)
+        ctk.CTkButton(
+            folder_frame, text="Add Files", command=self._browse_files, width=80
+        ).grid(row=0, column=2)
+
+        # Ranges
+        ranges_label = ctk.CTkLabel(self.sidebar, text="Ranges (x_min, x_max; ...):")
+        ranges_label.grid(row=2, column=0, padx=10, pady=(15,0), sticky="w")
+        self.ranges_entry = ctk.CTkEntry(self.sidebar)
+        self.ranges_entry.grid(row=3, column=0, padx=10, sticky="ew")
+
+        peaks_label = ctk.CTkLabel(self.sidebar, text="Peaks (wavenumbers; ...):")
+        peaks_label.grid(row=4, column=0, padx=10, pady=(10,0), sticky="w")
+        self.peaks_entry = ctk.CTkEntry(self.sidebar)
+        self.peaks_entry.grid(row=5, column=0, padx=10, sticky="ew")
+
+        ratio_label = ctk.CTkLabel(self.sidebar, text="Ratios (e.g., 1/2;3/1):")
+        ratio_label.grid(row=6, column=0, padx=10, pady=(10,0), sticky="w")
+        self.ratios_entry = ctk.CTkEntry(self.sidebar)
+        self.ratios_entry.grid(row=7, column=0, padx=10, sticky="ew")
+
+        math_label = ctk.CTkLabel(self.sidebar, text="Spectral Math (e.g., 1/(2+3)):")
+        math_label.grid(row=8, column=0, padx=10, pady=(10,0), sticky="w")
+        self.math_entry = ctk.CTkEntry(self.sidebar)
+        self.math_entry.grid(row=9, column=0, padx=10, sticky="ew")
+
+        # Process sub-folders checkbox
+        self.recursive_cb = ctk.CTkCheckBox(
+            self.sidebar,
+            text="Process sub-folders",
+            variable=self.recursive_var
+        )
+        self.recursive_cb.grid(row=10, column=0, padx=10, pady=(5, 0), sticky="w")
+
+        # Run & Export buttons
+        ctk.CTkButton(
+            self.sidebar, text="Run Analysis", command=self._run
+        ).grid(row=11, column=0, padx=10, pady=(5, 2), sticky="ew")
+        ctk.CTkButton(
+            self.sidebar, text="Export to Excel", command=self._export_results
+        ).grid(row=12, column=0, padx=10, pady=(2, 2), sticky="ew")
+
+        # File list (lightweight components only)
+        ctk.CTkLabel(self.sidebar, text="Available Files:").grid(
+            row=13, column=0, padx=10, pady=(1, 0), sticky="w"
+        )
+        self.search_entry = ctk.CTkEntry(self.sidebar, placeholder_text="Search files...")
+        self.search_entry.grid(
+            row=14, column=0, padx=10, pady=(1, 0), sticky="ew"
+        )
+        self.search_entry.bind("<KeyRelease>", self._filter_files)
+
+        # NOTE: file_container is deferred and created in _ensure_file_container()
+    
+    def _browse_folder(self):
+        d = tk.filedialog.askdirectory()
+        if d:
+            self.file_paths = []
+            self.folder_entry.delete(0,'end')
+            self.folder_entry.insert(0, d)
+            self._preview_selection()
+
+    def _browse_files(self):
+        files = tk.filedialog.askopenfilenames(
+            filetypes=[("Spectra","*.txt *.spc")]
+        )
+        if files:
+            self.file_paths = list(files)
+            self.folder_entry.delete(0,'end')
+            self.folder_entry.insert(0, f"{len(files)} files selected")
+            self._preview_selection()
+
+    def _export_results(self):
+        """
+        Export integration results to Excel with detailed logging:
+        1) Rows generation: one row per spectrum (MAP) or file (single).
+        2) Pivot into wide form so each range is its own column.
+        3) Compute all pairwise range ratios and their inverses.
+        4) Drop Spectrum # if all values are 1.
+        5) Write Excel via explicit ExcelWriter; verify success.
+        """
+        if not self.results and not self.peaks:
+            return self._show_error("No results to export.")
+
+        # Ask user where to save
+        path = tk.filedialog.asksaveasfilename(
+            defaultextension=".xlsx",
+            filetypes=[("Excel", "*.xlsx")]
+        )
+        if not path:
+            return
+
+        # 1) Build rows
+        rows = []
+        for fname in sorted(set(self.results) | set(self.peaks) | set(self.peaks_raw)):
+            areas = self.results.get(fname, {})
+            peaks = self.peaks.get(fname, {})
+            peaks_raw = self.peaks_raw.get(fname, {})
+            coords     = self.coordinates.get(fname, [])
+            is_map     = len(coords) > 0
+
+            multi_spec = any(
+                isinstance(v, list) and len(v) > 1
+                for v in list(areas.values()) + list(peaks.values()) + list(peaks_raw.values())
+            )
+
+            if multi_spec:
+                # MAP file: one row per spectrum
+                n = max(
+                    len(v)
+                    for v in list(areas.values()) + list(peaks.values()) + list(peaks_raw.values())
+                )
+
+                coord_names = ["X_Coordinate", "Y_Coordinate", "Z_Coordinate"]
+                for idx in range(n):
+                    row: Dict[str, float] = {"Filename": fname, "Spectrum #": idx + 1}
+                    if is_map and idx < len(coords):
+                        for dim, cval in enumerate(coords[idx]):
+                            if dim < len(coord_names):
+                                row[coord_names[dim]] = cval
+                    for i, (label, r) in enumerate(zip(self.range_labels, self.ranges)):
+                        vals = areas.get(r, [])
+                        row[f"{label} (#{i+1})"] = float(vals[idx]) if idx < len(vals) else 0.0
+                    for i, (label, p) in enumerate(zip(self.peak_labels, self.peaks_pos)):
+                        vals = peaks.get(p, [])
+                        row[f"P{label} (#{i+1})"] = float(vals[idx]) if idx < len(vals) else 0.0
+
+                        vals_raw = peaks_raw.get(p, [])
+                        row[f"P{label}-raw (#{i+1})"] = float(vals_raw[idx]) if idx < len(vals_raw) else 0.0
+
+                    rows.append(row)
+            else:
+                row: Dict[str, float] = {"Filename": fname}
+                if coords:
+                    coord_names = ["X_Coordinate", "Y_Coordinate", "Z_Coordinate"]
+                    for dim, cval in enumerate(coords[0]):
+                        if dim < len(coord_names):
+                            row[coord_names[dim]] = cval
+                for i, (label, r) in enumerate(zip(self.range_labels, self.ranges)):
+                    vals = areas.get(r, [])
+                    val = vals[0] if vals else 0.0
+                    row[f"{label} (#{i+1})"] = float(val)
+                for i, (label, p) in enumerate(zip(self.peak_labels, self.peaks_pos)):
+                    vals = peaks.get(p, [])
+                    val = vals[0] if vals else 0.0
+                    row[f"P{label} (#{i+1})"] = float(val)
+
+                    vals_raw = peaks_raw.get(p, [])
+                    val_raw = vals_raw[0] if vals_raw else 0.0
+                    row[f"P{label}-raw (#{i+1})"] = float(val_raw)
+                rows.append(row)
+
+        df = pd.DataFrame(rows)
+
+
+        coord_names = ["X_Coordinate", "Y_Coordinate", "Z_Coordinate"]
+        coord_cols  = [cn for cn in coord_names if cn in df.columns]
+        index_cols  = ["Filename"] + (["Spectrum #"] if "Spectrum #" in df.columns else []) + coord_cols
+
+        integration_cols = [f"{lab} (#{i+1})" for i, lab in enumerate(self.range_labels)]
+        peak_cols        = [f"P{lab} (#{i+1})" for i, lab in enumerate(self.peak_labels)]
+
+        peak_raw_cols    = [f"P{lab}-raw (#{i+1})" for i, lab in enumerate(self.peak_labels)]
+        value_cols       = integration_cols + peak_cols + peak_raw_cols
+
+
+        wide = df[index_cols + value_cols]
+
+        # 3) Custom ratios and spectral math
+        ratio_exprs = [r.strip() for r in (self.ratios_entry.get() or "").split(';') if r.strip()]
+        math_exprs  = [r.strip() for r in (self.math_entry.get() or "").split(';') if r.strip()]
+
+        from math_utils import evaluate_formulas
+        base_cols = value_cols
+
+        ratio_df = pd.DataFrame()
+        math_df  = pd.DataFrame()
+        label_map = {i + 1: col for i, col in enumerate(base_cols)}
+
+        if ratio_exprs:
+            ratio_vals = evaluate_formulas(wide, ratio_exprs, base_cols)
+            ratio_vals.columns = [re.sub(r"\b(\d+)\b", lambda m: label_map.get(int(m.group(1)), m.group(1)), c) for c in ratio_vals.columns]
+            ratio_df = pd.concat([wide[index_cols], ratio_vals], axis=1)
+
+        if math_exprs:
+            math_vals = evaluate_formulas(wide, math_exprs, base_cols)
+            math_vals.columns = [re.sub(r"\b(\d+)\b", lambda m: label_map.get(int(m.group(1)), m.group(1)), c) for c in math_vals.columns]
+            math_df = pd.concat([wide[index_cols], math_vals], axis=1)
+
+        integration_df = wide[index_cols + integration_cols]
+
+        peak_df        = wide[index_cols + peak_cols + peak_raw_cols] if peak_cols else pd.DataFrame()
+
+
+        # 4) Drop redundant Spectrum #
+        if "Spectrum #" in integration_df.columns and integration_df["Spectrum #"].nunique() == 1:
+            integration_df.drop(columns="Spectrum #", inplace=True)
+            if not peak_df.empty:
+                peak_df.drop(columns="Spectrum #", inplace=True)
+            if not ratio_df.empty:
+                ratio_df.drop(columns="Spectrum #", inplace=True)
+            if not math_df.empty:
+                math_df.drop(columns="Spectrum #", inplace=True)
+
+        try:
+            from pandas import ExcelWriter
+
+            with ExcelWriter(path, engine="openpyxl") as writer:
+                integration_df.to_excel(writer, sheet_name="Integration", index=False)
+
+                if not peak_df.empty:
+                    peak_df.to_excel(writer, sheet_name="Peaks", index=False)
+
+                if not ratio_df.empty:
+                    ratio_df.to_excel(writer, sheet_name="Ratios", index=False)
+
+                if not math_df.empty:
+                    math_df.to_excel(writer, sheet_name="Spectral Math", index=False)
+
+            # verify & notify…
+            if not os.path.exists(path):
+                raise IOError(f"File not found at: {path}")
+            CTkMessagebox(title="Success", message=f"Saved to:\n{path}", icon="check")
+
+        except Exception as e:
+            self._show_error(f"Failed to save Excel:\n{e}")
+
+    def setup_content(self):
+        """
+        Setup the content area for displaying results and plots.
+        This is now called only when first needed (deferred initialization).
+        """
+        # --- results_frame & header ---
+        self.results_frame = ctk.CTkFrame(self.content_frame)
+        self.results_frame.grid(row=0, column=0, sticky="nsew", padx=10, pady=10)
+        self.results_frame.grid_columnconfigure(0, weight=1)
+        self.results_frame.grid_rowconfigure(1, weight=1)
+
+        self.file_label = ctk.CTkLabel(
+            self.results_frame,
+            text="No file selected",
+            font=ctk.CTkFont(size=16, weight="bold")
+        )
+        self.file_label.grid(row=0, column=0, padx=10, pady=10, sticky="w")
+
+        # --- main display frame ---
+        self.display_frame = ctk.CTkFrame(self.results_frame)
+        self.display_frame.grid(row=1, column=0, sticky="nsew", padx=10, pady=(0,10))
+        self.display_frame.grid_columnconfigure(1, weight=1)
+        self.display_frame.grid_rowconfigure(0, weight=1)
+
+        # 1) container for scrollable results
+        container = ctk.CTkFrame(self.display_frame)
+        container.grid(row=0, column=0, sticky="nsew", padx=(10,0), pady=10)
+        container.grid_rowconfigure(0, weight=1)
+        container.grid_columnconfigure(0, weight=1)
+
+        # 2) canvas + scrollbars
+        canvas = tk.Canvas(container, highlightthickness=0)
+        canvas.grid(row=0, column=0, sticky="nsew")
+
+        vbar = ctk.CTkScrollbar(container, orientation="vertical", command=canvas.yview)
+        vbar.grid(row=0, column=1, sticky="ns")
+        hbar = ctk.CTkScrollbar(container, orientation="horizontal", command=canvas.xview)
+        hbar.grid(row=1, column=0, sticky="ew")
+
+        canvas.configure(yscrollcommand=vbar.set, xscrollcommand=hbar.set)
+
+        # 3) the actual frame in which you .pack() your result‐rows
+        self.areas_panel = ctk.CTkFrame(canvas)
+        canvas.create_window((0,0), window=self.areas_panel, anchor="nw")
+
+        # 4) update scrollregion whenever content changes
+        self.areas_panel.bind(
+            "<Configure>",
+            lambda e: canvas.configure(scrollregion=canvas.bbox("all"))
+        )
+
+        # title
+        areas_title = ctk.CTkLabel(
+            self.areas_panel,
+            text="Integration Results",
+            font=ctk.CTkFont(weight="bold")
+        )
+        areas_title.pack(anchor="w", padx=10, pady=10)
+
+        # 5) plot frame
+        self.plot_frame = ctk.CTkFrame(self.display_frame)
+        self.plot_frame.grid(row=0, column=1, sticky="nsew", padx=10, pady=10)
+        self.plot_frame.grid_columnconfigure(0, weight=1)
+        self.plot_frame.grid_rowconfigure(0, weight=1)
+
+    def _browse(self):
+        '''
+        Opens a directory selection and updates the folder entry field with the selected path
+        '''
+        d = tk.filedialog.askdirectory()
+        if d:
+            self.folder_entry.delete(0, 'end')
+            self.folder_entry.insert(0, d)
+
+    def _run(self):
+        # Ensure content frame exists before proceeding
+        reset_caches()
+        self._ensure_content_frame()
+        self._ensure_file_container()
+
+        # close any leftover figures from the last run
+        for fig in self.figs.values():
+            plt.close(fig)
+
+        # cleanup
+        self._cleanup_plots()
+        for btn in self.file_buttons:
+            btn.destroy()
+        self.file_buttons = []
+        self.results = {}
+        self.peaks = {}
+        self.peaks_raw = {}
+        self.figs = {}
+        self.current_file = None
+        self._orig_paths.clear()
+        self.ranges = []
+        self.peaks_pos = []
+
+        # parse ranges
+        raw = self.ranges_entry.get()
+        try:
+            rngs = [tuple(map(float, p.split(','))) for p in raw.split(';') if p]
+        except Exception:
+            return self._show_error("Invalid range format.")
+
+        raw_peaks = self.peaks_entry.get()
+        try:
+            peak_positions = [float(p.strip()) for p in raw_peaks.replace(',', ';').split(';') if p.strip()]
+        except Exception:
+            return self._show_error("Invalid peak format.")
+
+        self.ranges = rngs
+        self.peaks_pos = peak_positions
+        self.range_labels = [f"{int(r[0])}–{int(r[1])}" for r in rngs]
+        self.peak_labels = [f"{int(p)}" for p in peak_positions]
+
+        # figure out what the user picked
+        if self.file_paths:
+            inputs = list(self.file_paths)
+        else:
+            folder = self.folder_entry.get()
+            if not folder or not os.path.isdir(folder):
+                return self._show_error("Please select a valid folder or files.")
+            # MODIFIED: optionally recurse into sub-folders
+            if self.recursive_var.get():
+                inputs = []
+                for root, _, files in os.walk(folder):
+                    for f in files:
+                        if f.lower().endswith(('.txt', '.spc')):
+                            inputs.append(os.path.join(root, f))
+                inputs.sort()
+            else:
+                inputs = [
+                    os.path.join(folder, f)
+                    for f in sorted(os.listdir(folder))
+                    if f.lower().endswith(('.txt', '.spc'))
+                ]
+
+        if not inputs:
+            return self._show_error("No spectra found to process.")
+
+        self.file_label.configure(text="Processing… please wait.")
+        self.update_idletasks()
+
+        # now process each *file* by calling a helper that works on a single path
+        for p in inputs:
+            # compute_areas_and_figures expects a FOLDER; for a single file
+            # we can just wrap it in a one-file "folder" simulator:
+            results, peaks, peaks_raw, figs, coords = compute_areas_and_figures_on_file(p, rngs, peak_positions)
+            self.results.update(results)
+            self.peaks.update(peaks)
+            self.peaks_raw.update(peaks_raw)
+            self.figs.update(figs)
+            self.coordinates.update(coords)
+
+            for fname in set(results.keys()) | set(peaks.keys()) | set(peaks_raw.keys()):
+                # 'results' was keyed by basename, so store its full path
+                self._orig_paths[fname] = p
+
+        # done
+        self.file_label.configure(text="No file selected")
+        self._populate_file_list()
+        if self.file_buttons:
+            self.file_buttons[0].invoke()
+
+    def _filter_files(self, event=None):
+        # Only filter if file_container exists
+        if self.file_container is None:
+            return
+            
+        search_text = self.search_entry.get().lower()
+        
+        # Hide/show buttons based on search
+        for btn in self.file_buttons:
+            # Get display name (without .txt extension)
+            display_name = btn.cget("text").lower()
+            
+            if search_text in display_name:
+                btn.grid()
+            else:
+                btn.grid_remove()
+
+    def _populate_file_list(self):
+        '''
+        Create one button per spectrum file in the scrollable sidebar.
+        Ensure file_container exists before populating.
+        '''
+        # Ensure file container is built
+        self._ensure_file_container()
+        
+        # Create buttons for each file
+        for i, filename in enumerate(sorted(self.results.keys())):
+            # Remove .txt extension for display
+            display_name = filename[:-4] if filename.lower().endswith('.txt') else filename
+            
+            btn = ctk.CTkButton(
+                self.file_container, 
+                text=display_name,
+                anchor="w",
+                height=30,
+                corner_radius=4,
+                fg_color="transparent",
+                text_color=("black", "white"),
+                hover_color=("gray75", "gray25"),
+                command=lambda f=filename: self._display_file(f)
+            )
+            # Store the original filename as an attribute for later reference
+            btn.original_filename = filename
+            
+            btn.grid(row=i, column=0, padx=5, pady=2, sticky="ew")
+            self.file_buttons.append(btn)
+
+    def _display_file(self, filename):
+        """
+        Display the selected file's results and plot.
+        Updates the areas panel and plot frame with the results for the selected file.
+        """
+        # Ensure content frame exists
+        self._ensure_content_frame()
+        
+        # 1) Clear previous plot and areas
+        self._cleanup_plots()
+        for child in self.areas_panel.winfo_children()[1:]:
+            child.destroy()
+
+        # 2) Update selection state
+        self.current_file = filename
+        display_name = filename.rsplit('.',1)[0]
+        self.file_label.configure(text=display_name)
+        for btn in self.file_buttons:
+            btn.configure(fg_color=("gray75","gray30") if btn.original_filename==filename else "transparent")
+
+        # 3) Populate areas panel
+        for (xmin, xmax), area in self.results.get(filename, {}).items():
+            row = ctk.CTkFrame(self.areas_panel)
+            row.pack(fill="x", padx=10, pady=5)
+
+            lbl = ctk.CTkLabel(row, text=f"{int(xmin)}–{int(xmax)}:", font=ctk.CTkFont(weight="bold"))
+            lbl.pack(side="left")
+
+            if isinstance(area, list):
+                txt = ", ".join(f"{a:.1f}" for a in area)
+            else:
+                txt = f"{area:.1f}"
+            val = ctk.CTkLabel(row, text=txt, wraplength=200)
+            val.pack(side="left", padx=(5,0))
+
+        # Peak results section
+        if self.peaks.get(filename):
+            title = ctk.CTkLabel(self.areas_panel, text="Peak Results", font=ctk.CTkFont(weight="bold"))
+            title.pack(anchor="w", padx=10, pady=(10,0))
+            for center, val in self.peaks[filename].items():
+                row = ctk.CTkFrame(self.areas_panel)
+                row.pack(fill="x", padx=10, pady=5)
+                lbl = ctk.CTkLabel(row, text=f"{int(center)}:", font=ctk.CTkFont(weight="bold"))
+                lbl.pack(side="left")
+                if isinstance(val, list):
+                    txt = ", ".join(f"{v:.1f}" for v in val)
+                else:
+                    txt = f"{val:.1f}"
+                ctk.CTkLabel(row, text=txt, wraplength=200).pack(side="left", padx=(5,0))
+
+        # 4) Create plot frame and canvas
+        fig = self.figs[filename]
+        
+        # IMPORTANT: Create a fresh canvas each time to avoid state conflicts
+        self.canvas = FigureCanvasTkAgg(fig, master=self.plot_frame)
+        self.canvas.draw()
+        widget = self.canvas.get_tk_widget()
+        widget.grid(row=0, column=0, sticky="nsew")
+
+        # 5) Create a standard tkinter Frame for the toolbar
+        self.toolbar_frame = ToolbarFrame(self.plot_frame)
+        self.toolbar_frame.grid(row=1, column=0, sticky="ew")
+        
+        # 6) Create a fresh toolbar instance to reset navigation state
+        self.toolbar = CustomNavigationToolbar(self.canvas, self.toolbar_frame)
+        self.toolbar.update()
+        
+        # Configure toolbar to ensure buttons are visible
+        self.toolbar.config(background='white')
+        for button in self.toolbar.winfo_children():
+            if isinstance(button, tk.Button):
+                button.config(background='white')
+        
+        # 7) Force matplotlib to reset the view to fit all data
+        # This ensures the zoom starts from a clean state
+        for ax in fig.get_axes():
+            ax.autoscale(enable=True)
+            ax.relim()
+            ax.autoscale_view()
+        
+        # Redraw the canvas after resetting the view
+        self.canvas.draw_idle()
+        
+        # 8) Ensure plot_frame expands
+        self.plot_frame.grid_rowconfigure(0, weight=1)
+        self.plot_frame.grid_columnconfigure(0, weight=1)
+
+    def _show_error(self, message):
+        """Show error message dialog"""
+        CTkMessagebox(title="Error", message=message, icon="cancel")
+
+    def _cleanup_plots(self):
+        """Clean up matplotlib canvas, callbacks, and toolbar from the plot_frame."""
+        # 1) Disconnect and destroy toolbar
+        if self.toolbar:
+            try:
+                self.toolbar.disconnect()
+            except Exception:
+                pass
+            self.toolbar.destroy()
+            self.toolbar = None
+        if self.toolbar_frame:
+            self.toolbar_frame.destroy()
+            self.toolbar_frame = None
+
+        # 2) Clean up canvas and its callbacks
+        if self.canvas:
+            fig = self.canvas.figure
+            widget = self.canvas.get_tk_widget()
+
+            # disconnect all matplotlib callbacks on this canvas
+            try:
+                for event_name, cbmap in self.canvas.callbacks.callbacks.items():
+                    for cid in list(cbmap):
+                        try:
+                            self.canvas.mpl_disconnect(cid)
+                        except Exception:
+                            pass
+            except Exception:
+                pass
+
+            # close the figure
+            try:
+                plt.close(fig)
+            except Exception:
+                pass
+
+            # destroy the widget
+            try:
+                widget.destroy()
+            except Exception:
+                pass
+
+            self.canvas = None
+
+    def _cleanup_after_callbacks(self):
+        """Cancel all scheduled 'after' callbacks"""
+        # Cancel our own after callbacks
+        for after_id in self.after_ids:
+            self.after_cancel(after_id)
+        
+        # Handle customtkinter's internal after callbacks
+        # This is a workaround since we can't directly access all of them
+        if hasattr(ctk, '_after_callbacks'):
+            for after_id in ctk._after_callbacks:
+                try:
+                    self.after_cancel(after_id)
+                except Exception:
+                    pass
+                    
+        # Clean matplotlib's pending callbacks
+        fig_manager = plt._pylab_helpers.Gcf.get_all_fig_managers()
+        for manager in fig_manager:
+            if hasattr(manager, 'canvas') and hasattr(manager.canvas, '_tkcanvas'):
+                ids = manager.canvas._tkcanvas.tk.call('after', 'info')
+                for after_id in str(ids).split():
+                    try:
+                        manager.canvas._tkcanvas.after_cancel(after_id)
+                    except Exception:
+                        pass
+
+    def _on_closing(self):
+        """Handle cleanup when window is closed"""
+        # Clean up plots
+        self._cleanup_plots()
+        
+        # Clean up after callbacks
+        self._cleanup_after_callbacks()
+        
+        # Close all remaining matplotlib figures
+        plt.close('all')
+        
+        # Destroy the window
         self.destroy()